--- conflicted
+++ resolved
@@ -18,13 +18,8 @@
     """
     A reference to the current state of the Context.
     """
-<<<<<<< HEAD
-    
+
     def __init__(self, state: ProjectState) -> None:
-=======
-
-    def __init__(self, state: ProjectState, patient:SingletonPatient, description:str) -> None:
->>>>>>> c6a3b046
         self.transition_to(state)
         self._singleton_patient = patient
         self._name = patient.name
